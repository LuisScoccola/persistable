--- conflicted
+++ resolved
@@ -67,17 +67,21 @@
 Persistable depends on the following python packages, which will be installed automatically when you install with `pip`:
 `numpy`, `scipy`, `scikit-learn`, `cython`, `plotly`, `dash`, `jupyter_dash`, `diskcache`, `multiprocess`, `psutil`.
 
+
 ### Latest release
 
 ```bash
 pip install persistable-clustering
 ```
 
-<<<<<<< HEAD
 ### Experimental
-=======
-Persistable depends on the following python packages:
-`numpy`, `scipy`, `scikit-learn`, `cython`, `plotly`, `dash`, `jupyter_dash`, `diskcache`, `multiprocess`, `psutil`.
+
+The `experimental` branch may contain newer and more advanced features.
+You can install from that branch by running
+
+```bash
+pip install git+https://github.com/LuisScoccola/persistable.git@experimental
+```
 
 
 ## Documentation and support
@@ -88,16 +92,6 @@
 If you do not wish to open an issue, you are also welcome to contact [Luis Scoccola](https://luisscoccola.github.io/) directly.
 Please be patient if it takes us a bit to get back to you.
 
-
-## Experimental features
->>>>>>> c946d2a6
-
-The `experimental` branch may contain newer and more advanced features.
-You can install from that branch by running
-
-```bash
-pip install git+https://github.com/LuisScoccola/persistable.git@experimental
-```
 
 
 ## Running the tests
